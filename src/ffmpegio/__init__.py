--- conflicted
+++ resolved
@@ -52,15 +52,9 @@
 from . import streams as _streams
 
 # fmt:off
-<<<<<<< HEAD
 __all__ = ["ffmpeg_info", "get_path", "set_path", "is_ready", "ffmpeg",
-    "transcode", "caps", "probe", "audio", "image", "video", "media", 
+    "transcode", "caps", "probe", "audio", "image", "video", "media", "devices",
     "open", "ffmpegprocess", "FFmpegError", "FilterGraph", "FFConcat"]
-=======
-__all__ = ["ffmpeg_info", "get_path", "set_path", "is_ready", "transcode", "caps",
-    "probe", "audio", "image", "video", "media", "open", "ffmpegprocess", "devices",
-    "FFmpegError", "FilterGraph"]
->>>>>>> b51a6194
 # fmt:on
 
 __version__ = "0.4.3"
