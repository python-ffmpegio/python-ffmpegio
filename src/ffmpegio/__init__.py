#!/usr/bin/python
# -*- coding: utf-8 -*-
"""FFmpeg I/O interface

Transcode media file to another format/codecs
---------------------------------------------
:py:func:`ffmpegio.transcode()`

Stream Read/Write
-----------------

ffmpegio.open()

Block Read/Write/Filter Functions
---------------------------------

`ffmpegio.video.read()`
`ffmpegio.video.write()`
`ffmpegio.video.filter()`
`ffmpegio.image.read()`
`ffmpegio.image.write()`
`ffmpegio.image.filter()`
`ffmpegio.audio.read()`
`ffmpegio.audio.write()`
`ffmpegio.audio.filter()`
`ffmpegio.media.read()`
"""

from contextlib import contextmanager
import logging

from . import path, plugins

# register builtin plugins and external plugins found in site-packages 
plugins.initialize()

# initialize the paths
try:
    path.find()
except Exception as e:
    logging.warning(str(e))


<<<<<<< HEAD
from .utils.log import FFmpegError
=======
from . import ffmpegprocess

from .utils.error import FFmpegError
>>>>>>> 795f303a
from .utils.filter import FilterGraph
from . import devices, ffmpegprocess, caps, probe, audio, image, video, media
from .transcode import transcode
from . import streams as _streams

# fmt:off
__all__ = ["ffmpeg_info", "get_path", "set_path", "is_ready", "transcode", "caps",
    "probe", "audio", "image", "video", "media", "open", "ffmpegprocess", "devices",
    "FFmpegError", "FilterGraph"]
# fmt:on

__version__ = "0.4.3"

ffmpeg_info = ffmpegprocess.versions
set_path = path.find
get_path = path.where
is_ready = path.found


@contextmanager
def open(
    url_fg,
    mode="",
    rate=None,
    shape=None,
    rate_in=None,
    shape_in=None,
    **kwds,
):
    """Open a multimedia file/stream for read/write

    :param url_fg: URL of the media source/destination for file read/write or filtergraph definition
                   for filter operation.
    :type url_fg: str or seq(str)
    :param mode: specifies the mode in which the FFmpeg is used, defaults to None
    :type mode: str, optional
    :param rate: (filter specific) output frame rate (video write) or sample rate (audio
                 write), defaults to None
    :type rate: Fraction, float, int, optional
    :param dtype: (read and filter specific) output data type, defaults to None
    :type dtype: str, optional
    :param shape: (read and filter specific) output video frame size (height x width [x ncomponents]),
                  or audio sample size (channels,), defaults to None
    :type shape: seq of int, optional
    :param rate_in: (filter specific) input frame rate (video write) or sample rate (audio
                 write), defaults to None
    :type rate_in: Fraction, float, int, optional
    :param dtype_in: (write and filter specific) input data type, defaults to None
    :type dtype_in: str, optional
    :param shape_in: (write and filter specific) input video frame size (height x width [x ncomponents]),
                  or audio sample size (channels,), defaults to None
    :type shape_in: seq of int, optional
    :param \\**options: FFmpeg options, append '_in' for input option names (see :doc:`options`)
    :type \\**options: dict, optional
    :yields: ffmpegio stream object

    Start FFmpeg and open I/O link to it to perform read/write/filter operation and return
    a corresponding stream object. If the file cannot be opened, an error is raised.
    See Reading and Writing Files for more examples of how to use this function.

    `open()` yields a ffmpegio's stream object and automatically closes it
    when goes out of the context

    :Examples:

    Open an MP4 file and process all the frames::

        with ffmpegio.open('video_source.mp4') as f:
            frame = f.read()
            while frame:
                # process the captured frame data
                frame = f.read()

    Read an audio stream of MP4 file and write it to a FLAC file as samples
    are decoded::

        with ffmpegio.open('video_source.mp4','ra') as rd:
            fs = rd.sample_rate
            with ffmpegio.open('video_dst.flac','wa',rate_in=fs) as wr:
                frame = rd.read()
                while frame:
                    wr.write(frame)
                    frame = rd.read()

    :Additional Notes:

    `url_fg` can be a string specifying either the pathname (absolute or relative to the current
    working directory) of the media target (file or streaming media) to be opened or a string describing
    the filtergraph to be implemented. Its interpretation depends on the `mode` argument.

    `mode` is an optional string that specifies the mode in which the FFmpeg is opened.

    ====  ===================================================
    Mode  Description
    ====  ===================================================
    'r'   read from url (default)
    'w'   write to url
    'f'   filter data defined by fg
    'v'   operate on video stream, 'vv' if multi-video reader
    'a'   operate on audio stream, 'aa' if multi-audio reader
    ====  ===================================================

    The default operating mode is dictated by `rate` and `rate_in` arguments. The 'f' mode is selected
    if both `rate` and  `rate_in` are given while the 'w' mode is selected if only `rate_in` without
    `rate` argument is given. Otherwise, it defaults to 'r'.

    If no media type ('v' or 'a') is specified, it selects the first stream of the media in read mode.
    For write and filter modes, the length of `shape_in` if given will be used for the detection:
    'a' if 1 else 'v'. If cannot be autodetected, ValueError will be raised.

    `rate` and `rate_in`: Video frame rates shall be given in frames/second and
    may be given as a number, string, or `fractions.Fraction`. Audio sample rate in
    samples/second (per channel) and shall be given as an integer or string.

    Optional `shape` or `shape_in` for video defines the video frame size and
    number of components with a 2 or 3 element sequence: `(width, height[, ncomp])`.
    The number of components and other optional `dtype` (or `dtype_in`) implicitly
    define the pixel format (FFmpeg pix_fmt option):

    =====  =====  =========  ===================================
    ncomp  dtype  pix_fmt    Description
    =====  =====  =========  ===================================
      1     |u8   gray       grayscale
      1     <u2   gray16le   16-bit grayscale
      1     <f4   grayf32le  floating-point grayscale
      2     |u1   ya8        grayscale with alpha channel
      2     <u2   ya16le     16-bit grayscale with alpha channel
      3     |u1   rgb24      RGB
      3     <u2   rgb48le    16-bit RGB
      4     |u1   rgba       RGB with alpha transparency channel
      4     <u2   rgba64le   16-bit RGB with alpha channel
    =====  =====  =========  ===================================

    For audio stream, single-element seq argument, `shape` or `shape_in`,
    specifies the number of channels while `dtype` and `dtype_in` determines
    the sample format (FFmpeg sample_fmt option):

    ======  ==========
    dtype   sample_fmt
    ======  ==========
     |u1     u8
     <i2     s16
     <i4     s32
     <f4     flt
     <f8     dbl
    ======  ==========

    If dtypes and shapes are not specified at the time of opening, they will
    be set during the first write/filter operation using the input data.

    In addition, `open()` accepts the standard option keyword arguments.

    """

    is_fg = isinstance(url_fg,FilterGraph)
    if isinstance(url_fg, str):
        is_fg = kwds.get('f_in',None)=='lavfi'
        url_fg = (url_fg,)

    audio = "a" in mode
    video = "v" in mode
    read = "r" in mode
    write = "w" in mode
    filter = "f" in mode
    # backwards = "b" in mode
    unk = set(mode) - set("avrwf")
    if unk:
        raise Exception(
            f"Invalid FFmpeg streaming mode: {mode}. Unknown mode {unk} specified."
        )

    if read + write + filter > 1:
        raise Exception(
            f"Invalid FFmpeg streaming mode: {mode}. Only 1 of 'rwf' may be specified."
        )

    # auto-detect operation
    if not (read or write or filter):
        if rate_in is None:
            read = True
        elif rate is None:
            write = True
        else:
            filter = True

    # auto-detect type
    if not (audio or video):
        if is_fg:
            raise ValueError('media type must be specified to read from an Input filtergraph')
        elif read:
            for url in url_fg:
                try:
                    info = probe.streams_basic(url, entries=("codec_type",))
                except:
                    raise ValueError(f"cannot be read url {url}")
                for inf in info:
                    t = inf["codec_type"]
                    if t == "video" and not video:
                        video = True
                    elif t == "audio" and not audio:
                        audio = True
                if video and audio:
                    break

        else:
            if shape_in is not None:
                audio = len(shape_in) < 2
            elif shape is not None:
                audio = len(shape) < 2
            else:
                # TODO identify based on file extension
                raise ValueError("Unknown media type")
            video = not audio
    elif read:
        # if audio or video is set multiple times, use avi reader
        if audio and not video:
            video = audio and sum((1 for m in mode if m == "a")) > 1
        elif video and not audio:
            audio = video and sum((1 for m in mode if m == "v")) > 1
    elif write and is_fg:
        ValueError('Cannot write to a filtergraph.')

    try:
        StreamClass = {
            1: {
                0: _streams.SimpleAudioReader,
                1: _streams.SimpleAudioWriter,
                2: _streams.SimpleAudioFilter,
            },
            2: {
                0: _streams.SimpleVideoReader,
                1: _streams.SimpleVideoWriter,
                2: _streams.SimpleVideoFilter,
            },
            3: {
                0: _streams.AviMediaReader,
            },
        }[audio + 2 * video][write + 2 * filter]
    except:
        raise Exception(f"Invalid/unsupported FFmpeg streaming mode: {mode}.")

    if len(url_fg) > 1 and not StreamClass.multi_read:
        raise Exception(f'Multi-input streaming is not supported in "{mode}" mode')

    # add other info to the arguments
    args = (*url_fg,) if read else (*url_fg, rate_in)
    for k, v in (
        ("rate", rate),
        ("shape", shape),
        ("shape_in", shape_in),
    ):
        if v is not None:
            kwds[k] = v

    # instantiate the streaming object
    # TODO wrap in try-catch if AV stream fails to try a multi-stream version
    stream = StreamClass(*args, **kwds)
    try:
        yield stream
    finally:
        # terminate FFmpeg
        stream.close()<|MERGE_RESOLUTION|>--- conflicted
+++ resolved
@@ -41,13 +41,9 @@
     logging.warning(str(e))
 
 
-<<<<<<< HEAD
-from .utils.log import FFmpegError
-=======
 from . import ffmpegprocess
 
 from .utils.error import FFmpegError
->>>>>>> 795f303a
 from .utils.filter import FilterGraph
 from . import devices, ffmpegprocess, caps, probe, audio, image, video, media
 from .transcode import transcode
