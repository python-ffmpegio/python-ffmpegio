--- conflicted
+++ resolved
@@ -312,16 +312,7 @@
     if hide_banner:
         args.insert(1, "-hide_banner")
 
-<<<<<<< HEAD
-    ret = sp.run(args, *sp_arg, stdout=stdout, stderr=stderr, **sp_kwargs)
-    if ret.returncode != 0 and ret.stderr is not None:
-        raise Exception(
-            f"execution failed\n   {shlex.join(args)}\n\n{ret.stderr.decode('utf-8')}"
-        )
-    return ret.stdout
-=======
     return sp.Popen(args, *sp_arg, stdout=stdout, stderr=stderr, **sp_kwargs)
->>>>>>> c82f79ac
 
 
 def ffprobe(
