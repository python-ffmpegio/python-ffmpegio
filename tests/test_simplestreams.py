--- conflicted
+++ resolved
@@ -81,22 +81,6 @@
             f.write(F[100:, ...])
 
 
-<<<<<<< HEAD
-def test_read_write_video():
-
-    with tempfile.TemporaryDirectory() as tmpdirname:
-        out_url = path.join(tmpdirname, path.basename(url))
-        with ffmpegio.open(url, "vr", blocksize=1, t=30) as fin, ffmpegio.open(
-            out_url, "vw", rate=fin.frame_rate, show_log=True
-        ) as fout:
-            for frames in fin:
-                fout.write(frames)
-
-
-if __name__ == "__main__":
-    test_read_write_video()
-    
-=======
 def test_video_filter():
     url = "tests/assets/testvideo-1m.mp4"
 
@@ -159,5 +143,4 @@
 if __name__ == "__main__":
     test_audio_filter()
 
-    # python tests\test_simplestreams.py
->>>>>>> dc08087c
+    # python tests\test_simplestreams.py