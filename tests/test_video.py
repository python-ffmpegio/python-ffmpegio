from ffmpegio import video, probe, utils
import tempfile, re
from os import path


def test_create():
    # make sure rgb channels are mapped properly
    A = video.create("mandelbrot", r=25, size="320x240", t_in=10)[1]
    assert A["shape"] == (250, 240, 320, 3)
    # B = image.create("allrgb")
    # B = image.create("allyuv")
    # B = image.create("gradients=s=1920x1080:c0=000000:c1=434343:x0=0:x1=0:y0=0:y1=1080")
    # B = image.create("gradients")
    # B = image.create("mandelbrot")
    # B = image.create("mptestsrc=t=dc_luma")
    # B = image.create("mptestsrc", t="ring1")
    # B = image.create("life",life_color='red')
    # B = image.create("haldclutsrc",16)
    # A = image.create("testsrc")
    # B = image.create("testsrc2",alpha=0)
    # B = image.create("rgbtestsrc")
    # B = image.create("smptebars")
    # B = image.create("smptehdbars")
    # B = image.create("pal100bars")
    # B = image.create("pal75bars")
    # B = image.create("yuvtestsrc")
    # B = image.create("sierpinski")
    # print(A['dtype'], A['shape'])
    # plt.subplot(1,2,1)
    # plt.imshow(A)
    # plt.subplot(1,2,2)
    # plt.imshow(B)
    # plt.show()


def test_read_write():
    url = "tests/assets/testvideo-1m.mp4"
    outext = ".mp4"

    info = probe.video_streams_basic(url)[0]
    # info = probe.inquire(url)
    print(info)

    fs, A = video.read(url, vframes=10)
    print(fs)
    print(A["shape"])

    with tempfile.TemporaryDirectory() as tmpdirname:
        out_url = path.join(tmpdirname, re.sub(r"\..*?$", outext, path.basename(url)))
        print(out_url)
        video.write(out_url, fs, A)
        print(probe.video_streams_basic(out_url))
        fs, A = video.read(out_url, vframes=10)
        print(fs)
        print(A["shape"])


def test_read():
    url = "tests/assets/testvideo-1m.mp4"
    outext = ".mp4"

    info = probe.video_streams_basic(url)[0]
    # info = probe.inquire(url)
    print(info)

    fs, A = video.read(url, vframes=10)

    T = 10 / fs
    n0 = 2
    N = 5
    fs, B = video.read(url, vframes=10, ss_in=float(n0 / fs))
    print(B["shape"], A["shape"])
    nbytes = utils.get_samplesize(A["shape"][-3:], A["dtype"])
    assert A["buffer"][n0 * nbytes :] == B["buffer"][: (10 - n0) * nbytes]

    fs, C = video.read(url, ss_in=float(n0 / fs), t_in=float(N / fs))

    print(C["shape"])
    assert A["buffer"][n0 * nbytes : (n0 + N) * nbytes] == C["buffer"]

    # fs, D = video.read(url, ss_in=n0, t_in=N, units='frames')
    # assert np.array_equal(D, C)


def test_filter():
    r_in, input = video.create("life", life_color="Red", t_in=1)
    print("input", input["shape"], input["dtype"])
    expr = "edgedetect"
    print(r_in, input["shape"], input["dtype"])
    r, output = video.filter(expr, r_in, input)
    print(r, output["shape"], output["dtype"])


def test_two_pass_write():
    url = "tests/assets/testmulti-1m.mp4"
    fs, A = video.read(url, vframes=100)
    with tempfile.TemporaryDirectory() as tmpdirname:
        out_url = path.join(tmpdirname, path.basename(url))
        video.write(
            out_url,
            fs,
            A,
            two_pass=True,
            **{"c:v": "libx264", "b:v": "500k"},
            show_log=True,
        )

def test_write_basic_filter():

    url = "tests/assets/ffmpeg-logo.png"

    _, B = video.read(url)
    print(B)
    B['buffer'] = B['buffer']*30
    B['shape'] = (30, *B['shape'][1:])

    with tempfile.TemporaryDirectory() as tmpdirname:
        out_url = path.join(tmpdirname, "output.mp4")
        video.write(out_url, 30, B, pix_fmt="yuv420p", show_log=True)

if __name__ == "__main__":
    # test_create()
    import ffmpegio

    # ffmpeg -y -i input -c:v libx264 -b:v 2600k -pass 1 -an -f null /dev/null && \
    # ffmpeg -i input -c:v libx264 -b:v 2600k -pass 2 -c:a aac -b:a 128k output.mp4
    import logging

    logging.basicConfig(level=logging.DEBUG)

<<<<<<< HEAD

    #     B = video.read(url, show_log=True, s=(100, -2))
    #     print(B["shape"])

    #     url = "tests/assets/ffmpeg-logo.png"
    #     B = video.read(
    #         url,
    #         show_log=True,
    #         fill_color="red",
    #     )

    #     B = video.read(url, show_log=True, fill_color="red", pix_fmt="rgb24")
=======
    # url = 'tests/assets/testvideo-1m.mp4'
    url = "C:/Users/tikuma/Downloads/BigBuckBunny.mp4"
    output = video.detect(url, black_options={"d": 0.5}, t=30, time_units="frames")
    print(output)
    outurl = "tests/assets/sample.mp4"
    # ffmpegio.ffmpeg(f"-y -copyts -ss 10 -t 20 -i {url} -c copy {outurl}")

    # time, changed, score, mafd = video.detect(outurl, "scene", scene_all_scores=True)
    # print([i for i, tf in enumerate(changed) if tf])

    # time1, *_ = video.detect(outurl, "scene", start_at_zero=True, show_log=False)
    # time, *_ = video.detect(url, "scene", t=30)
    # print(time1)
    # print(time)

    # # url = 'tests/assets/imgs/testimage-%d.png'
    # out = ffmpegio.ffmpeg(
    #     f"-hide_banner -t 60 -i {url} -vf scdet,blackdetect,blackframe,freezedetect,metadata=print:file=- -f null {ffmpegio.path.devnull}",
    #     stdout=ffmpegio.path.PIPE,
    #     stderr=ffmpegio.path.PIPE,
    #     universal_newlines=True,
    # )
    # print(out.stdout)
    # print(out.stderr)

    # blackdetect
    # frame:0    pts:0       pts_time:0
    # lavfi.black_start=0
    # frame:14   pts:14000   pts_time:0.583333
    # lavfi.black_end=0.583333

    # blackframe
    # frame:10   pts:10000   pts_time:0.416667
    # lavfi.blackframe.pblack=100

    # freezedetect
    # frame:4    pts:4       pts_time:4
    # lavfi.freezedetect.freeze_start=3
    # [frame:100    pts:100       pts_time:4]
    # lavfi.freezedetect.freeze_duration=1
    # lavfi.freezedetect.freeze_end=4

    # idet
    # TBD

    # readvitc
    # TBD

    # scdet
    # frame:1347 pts:1347000 pts_time:56.125
    # lavfi.scd.mafd=24.401
    # lavfi.scd.score=23.007
    # lavfi.scd.time=56.125 <- prints this only when scene changes

    # vfrdet
    # (stderr) [Parsed_vfrdet_0 @ 000001cec62bca00] VFR:0.000000 (0/1798)
>>>>>>> f4dfa45d
<|MERGE_RESOLUTION|>--- conflicted
+++ resolved
@@ -128,7 +128,6 @@
 
     logging.basicConfig(level=logging.DEBUG)
 
-<<<<<<< HEAD
 
     #     B = video.read(url, show_log=True, s=(100, -2))
     #     print(B["shape"])
@@ -140,62 +139,4 @@
     #         fill_color="red",
     #     )
 
-    #     B = video.read(url, show_log=True, fill_color="red", pix_fmt="rgb24")
-=======
-    # url = 'tests/assets/testvideo-1m.mp4'
-    url = "C:/Users/tikuma/Downloads/BigBuckBunny.mp4"
-    output = video.detect(url, black_options={"d": 0.5}, t=30, time_units="frames")
-    print(output)
-    outurl = "tests/assets/sample.mp4"
-    # ffmpegio.ffmpeg(f"-y -copyts -ss 10 -t 20 -i {url} -c copy {outurl}")
-
-    # time, changed, score, mafd = video.detect(outurl, "scene", scene_all_scores=True)
-    # print([i for i, tf in enumerate(changed) if tf])
-
-    # time1, *_ = video.detect(outurl, "scene", start_at_zero=True, show_log=False)
-    # time, *_ = video.detect(url, "scene", t=30)
-    # print(time1)
-    # print(time)
-
-    # # url = 'tests/assets/imgs/testimage-%d.png'
-    # out = ffmpegio.ffmpeg(
-    #     f"-hide_banner -t 60 -i {url} -vf scdet,blackdetect,blackframe,freezedetect,metadata=print:file=- -f null {ffmpegio.path.devnull}",
-    #     stdout=ffmpegio.path.PIPE,
-    #     stderr=ffmpegio.path.PIPE,
-    #     universal_newlines=True,
-    # )
-    # print(out.stdout)
-    # print(out.stderr)
-
-    # blackdetect
-    # frame:0    pts:0       pts_time:0
-    # lavfi.black_start=0
-    # frame:14   pts:14000   pts_time:0.583333
-    # lavfi.black_end=0.583333
-
-    # blackframe
-    # frame:10   pts:10000   pts_time:0.416667
-    # lavfi.blackframe.pblack=100
-
-    # freezedetect
-    # frame:4    pts:4       pts_time:4
-    # lavfi.freezedetect.freeze_start=3
-    # [frame:100    pts:100       pts_time:4]
-    # lavfi.freezedetect.freeze_duration=1
-    # lavfi.freezedetect.freeze_end=4
-
-    # idet
-    # TBD
-
-    # readvitc
-    # TBD
-
-    # scdet
-    # frame:1347 pts:1347000 pts_time:56.125
-    # lavfi.scd.mafd=24.401
-    # lavfi.scd.score=23.007
-    # lavfi.scd.time=56.125 <- prints this only when scene changes
-
-    # vfrdet
-    # (stderr) [Parsed_vfrdet_0 @ 000001cec62bca00] VFR:0.000000 (0/1798)
->>>>>>> f4dfa45d
+    #     B = video.read(url, show_log=True, fill_color="red", pix_fmt="rgb24")