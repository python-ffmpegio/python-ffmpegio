from ffmpegio.streams import AviStreams
from ffmpegio import open


def test_open():
    url1 = "tests/assets/testvideo-1m.mp4"
    url2 = "tests/assets/testaudio-1m.mp3"
    with open((url1, url2), "rav", t=1, blocksize=0) as reader:
        for st, data in reader:
            print(st, data.shape, data.dtype)

    print('testing "rvv"')
    with open(
        url1,
        "rvv",
        t=1,
        blocksize=0,
        filter_complex="[0:v]split=2[out1][out2]",
        map=["[out1]", "[out2]"],
    ) as reader:
        for st, data in reader:
            print(st, data.shape, data.dtype)

    print('testing "raa"')
    with open(
        url2,
        "raa",
        t=1,
        blocksize=0,
        filter_complex="[0:a]asplit=2[out1][out2]",
        map=["[out1]", "[out2]"],
    ) as reader:
        for st, data in reader:
            print(st, data.shape, data.dtype)
        # print(reader.readlog())
        
def test_avireadstream():
    url1 = "tests/assets/testvideo-1m.mp4"
    url2 = "tests/assets/testaudio-1m.mp3"
    with AviStreams.AviMediaReader(url1, url2, t=1, blocksize=0) as reader:
        for st, data in reader:
            print(st, data.shape, data.dtype)

    with AviStreams.AviMediaReader(url1, url2, t=1, blocksize=1) as reader:
        for data in reader:
            print({k: (v.shape, v.dtype) for k, v in data.items()})

    with AviStreams.AviMediaReader(
        url1, url2, t=1, blocksize=1000, ref_stream="a:0"
    ) as reader:
        for data in reader:
            print({k: (v.shape, v.dtype) for k, v in data.items()})

    with AviStreams.AviMediaReader(url1, url2, t=1) as reader:
        print(reader.specs())
        print(reader.types())
        print(reader.rates())
        print(reader.dtypes())
        print(reader.shapes())
        print(reader.get_stream_info("v:0"))
        print(reader.get_stream_info("a:0"))

        data = reader.readall()
        print({k: (v.shape, v.dtype) for k, v in data.items()})


if __name__ == "__main__":
    url = "tests/assets/testmulti-1m.mp4"
    url1 = "tests/assets/testvideo-1m.mp4"
    url2 = "tests/assets/testaudio-1m.mp3"

<<<<<<< HEAD
    test_open()
=======
    from pprint import pprint

    with AviStreams.AviMediaReader(url1, url2, t=1) as reader:
        reader._reader.wait()
        print(f'thread is running {reader._reader.is_alive()}')
        pprint(reader.specs())
        print(reader.types())
        print(reader.rates())
        print(reader.dtypes())
        print(reader.shapes())
        print(reader.get_stream_info("v:0"))
        print(reader.get_stream_info("a:0"))

        data = reader.readall()
        print({k: (v.shape, v.dtype) for k, v in data.items()})
>>>>>>> 88c2b36d
<|MERGE_RESOLUTION|>--- conflicted
+++ resolved
@@ -69,9 +69,6 @@
     url1 = "tests/assets/testvideo-1m.mp4"
     url2 = "tests/assets/testaudio-1m.mp3"
 
-<<<<<<< HEAD
-    test_open()
-=======
     from pprint import pprint
 
     with AviStreams.AviMediaReader(url1, url2, t=1) as reader:
@@ -86,5 +83,4 @@
         print(reader.get_stream_info("a:0"))
 
         data = reader.readall()
-        print({k: (v.shape, v.dtype) for k, v in data.items()})
->>>>>>> 88c2b36d
+        print({k: (v.shape, v.dtype) for k, v in data.items()})